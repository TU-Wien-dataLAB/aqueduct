--- conflicted
+++ resolved
@@ -13,22 +13,14 @@
 from django.views.decorators.csrf import csrf_exempt
 from django.views.decorators.http import require_http_methods, require_POST
 from litellm import Router
+from management.models import Batch, BatchStatus, FileObject
 from openai.types.batch_create_params import BatchCreateParams
 from pydantic import TypeAdapter, ValidationError
 
-from management.models import Batch, BatchStatus, FileObject
-
-<<<<<<< HEAD
-from management.models import Batch, FileObject
-from django.conf import settings
-from .decorators import token_authenticated, log_request, tos_accepted
-from .utils import cache_lock
 from gateway.config import get_router
-=======
-from ..router import get_router
+
 from .decorators import log_request, token_authenticated, tos_accepted
 from .utils import cache_lock
->>>>>>> 37fcbb6f
 
 log = logging.getLogger("aqueduct")
 
@@ -39,7 +31,9 @@
     @staticmethod
     async def create_batch(user, params: dict) -> Batch:
         """Create a new batch from validated parameters."""
-        file_obj = await FileObject.objects.aget(id=params["input_file_id"], token__user=user)
+        file_obj = await FileObject.objects.aget(
+            id=params["input_file_id"], token__user=user
+        )
 
         if file_obj.purpose != "batch":
             raise ValueError("File purpose must be 'batch'")
@@ -55,9 +49,16 @@
             status=BatchStatus.VALIDATING,
             metadata=params.get("metadata"),
             expires_at=int(
-                (now + timedelta(days=settings.AQUEDUCT_FILES_API_EXPIRY_DAYS)).timestamp()
+                (
+                    now + timedelta(days=settings.AQUEDUCT_FILES_API_EXPIRY_DAYS)
+                ).timestamp()
             ),
-            request_counts={"input": num_lines, "total": 0, "completed": 0, "failed": 0},
+            request_counts={
+                "input": num_lines,
+                "total": 0,
+                "completed": 0,
+                "failed": 0,
+            },
         )
         await sync_to_async(batch_obj.save)()
         return batch_obj
@@ -91,10 +92,15 @@
 
 async def _list_batches(token):
     """List all batches for user."""
-    batch_objs = await sync_to_async(list)(Batch.objects.filter(input_file__token__user=token.user))
+    batch_objs = await sync_to_async(list)(
+        Batch.objects.filter(input_file__token__user=token.user)
+    )
     return JsonResponse(
         {
-            "data": [b.model.model_dump(exclude_none=True, exclude_unset=True) for b in batch_objs],
+            "data": [
+                b.model.model_dump(exclude_none=True, exclude_unset=True)
+                for b in batch_objs
+            ],
             "object": "list",
         }
     )
@@ -118,7 +124,8 @@
     try:
         batch_obj = await BatchService.create_batch(token.user, params)
         return JsonResponse(
-            batch_obj.model.model_dump(exclude_none=True, exclude_unset=True), status=200
+            batch_obj.model.model_dump(exclude_none=True, exclude_unset=True),
+            status=200,
         )
     except FileObject.DoesNotExist:
         return JsonResponse({"error": "Input file not found."}, status=404)
@@ -153,7 +160,9 @@
     except Batch.DoesNotExist:
         return JsonResponse({"error": "Batch not found."}, status=404)
     openai_batch = batch_obj.model
-    return JsonResponse(openai_batch.model_dump(exclude_none=True, exclude_unset=True), status=200)
+    return JsonResponse(
+        openai_batch.model_dump(exclude_none=True, exclude_unset=True), status=200
+    )
 
 
 @csrf_exempt
@@ -172,14 +181,19 @@
         batch_obj.cancelling_at = now_ts
         batch_obj.status = BatchStatus.CANCELLING
         await sync_to_async(batch_obj.save)()
-    elif batch_obj.status == BatchStatus.VALIDATING or batch_obj.status == BatchStatus.FINALIZING:
+    elif (
+        batch_obj.status == BatchStatus.VALIDATING
+        or batch_obj.status == BatchStatus.FINALIZING
+    ):
         batch_obj.cancelling_at = now_ts
         batch_obj.cancelled_at = now_ts
         batch_obj.status = BatchStatus.CANCELLED
         await sync_to_async(batch_obj.save)()
 
     openai_batch = batch_obj.model
-    return JsonResponse(openai_batch.model_dump(exclude_none=True, exclude_unset=True), status=200)
+    return JsonResponse(
+        openai_batch.model_dump(exclude_none=True, exclude_unset=True), status=200
+    )
 
 
 async def _mark_batch_in_progress(batch: Batch):
@@ -256,7 +270,9 @@
 
         task = asyncio.create_task(self._worker(coro, *args, **kwargs))
         self.tasks.add(task)
-        log.debug(f"Added task to {self.__class__.__name__} (Running {len(self.tasks)} tasks)")
+        log.debug(
+            f"Added task to {self.__class__.__name__} (Running {len(self.tasks)} tasks)"
+        )
         task.add_done_callback(self._remove_task)
         return task
 
@@ -394,12 +410,18 @@
         except Exception:
             custom_id = None
 
-        error_data = {"id": None, "custom_id": custom_id, "error": {"error": str(error)}}
+        error_data = {
+            "id": None,
+            "custom_id": custom_id,
+            "error": {"error": str(error)},
+        }
 
         await sync_to_async(batch.append)(error_data, error=True)
 
 
-async def process_batch_request(router: Router, batch: Batch, params: str, processed_ids: set):
+async def process_batch_request(
+    router: Router, batch: Batch, params: str, processed_ids: set
+):
     """Process a single batch request line and record its output or error."""
     processor = BatchRequestProcessor(router, processed_ids)
     await processor.process(batch, params)
@@ -414,7 +436,9 @@
     def __init__(self):
         self.start_time = timezone.now()
         self.runtime_minutes = settings.AQUEDUCT_BATCH_PROCESSING_RUNTIME_MINUTES
-        self.reload_interval = settings.AQUEDUCT_BATCH_PROCESSING_RELOAD_INTERVAL_SECONDS
+        self.reload_interval = (
+            settings.AQUEDUCT_BATCH_PROCESSING_RELOAD_INTERVAL_SECONDS
+        )
         self.next_reload_time = self.current_timestamp() + self.reload_interval
         self.processed_ids = set()
 
@@ -449,7 +473,11 @@
         """Load all active batches from database."""
         return await sync_to_async(list)(
             Batch.objects.filter(
-                status__in=[BatchStatus.VALIDATING, BatchStatus.IN_PROGRESS, BatchStatus.CANCELLING]
+                status__in=[
+                    BatchStatus.VALIDATING,
+                    BatchStatus.IN_PROGRESS,
+                    BatchStatus.CANCELLING,
+                ]
             )
         )
 
@@ -508,7 +536,9 @@
 
         try:
             batch, params = await anext(rr)
-            await queue.process(process_batch_request, router, batch, params, session.processed_ids)
+            await queue.process(
+                process_batch_request, router, batch, params, session.processed_ids
+            )
         except StopAsyncIteration:
             batches = []
 
