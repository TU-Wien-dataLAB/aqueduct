--- conflicted
+++ resolved
@@ -4,16 +4,10 @@
 from django.views.decorators.csrf import csrf_exempt
 from django.views.decorators.http import require_POST
 from litellm.types.utils import EmbeddingResponse
+from management.models import Request
 from pydantic import TypeAdapter
 
-<<<<<<< HEAD
 from gateway.config import get_router
-from litellm.types.utils import EmbeddingResponse
-
-=======
-from gateway.router import get_router
->>>>>>> 37fcbb6f
-from management.models import Request
 
 from .decorators import (
     catch_router_exceptions,
