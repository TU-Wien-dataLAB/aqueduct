from django.urls import path
from django.views.generic import RedirectView

from . import views
from .views import mcp as mcp_views

app_name = "gateway"

urlpatterns = [
    # Redirect to the management views if no direct path is given
    path("", RedirectView.as_view(url="/aqueduct/management/tokens/", permanent=True)),
    # Completions endpoints
    path("completions", views.completions, name="completions"),
    path("v1/completions", views.completions, name="v1_completions"),
    # Chat completions endpoints
    path("chat/completions", views.chat_completions, name="chat_completions"),
    path("v1/chat/completions", views.chat_completions, name="v1_chat_completions"),
    # Embeddings endpoints
    path("embeddings", views.embeddings, name="embeddings"),
    path("v1/embeddings", views.embeddings, name="v1_embeddings"),
    # Models endpoints
    path("models", views.models, name="models"),
    path("v1/models", views.models, name="v1_models"),
    # Speech endpoint
    path("audio/speech", views.speech, name="speech"),
    path("v1/audio/speech", views.speech, name="v1_speech"),
    # Transcriptions endpoint
    path("audio/transcriptions", views.transcriptions, name="transcriptions"),
    path("v1/audio/transcriptions", views.transcriptions, name="v1_transcriptions"),
    # Image generation endpoint
    path("images/generations", views.image_generation, name="image_generation"),
    path("v1/images/generations", views.image_generation, name="v1_image_generation"),
    # Files endpoints
    path("files", views.files, name="files"),
    path("v1/files", views.files, name="v1_files"),
    path("files/<str:file_id>", views.file, name="file"),
    path("v1/files/<str:file_id>", views.file, name="v1_file"),
    path("files/<str:file_id>/content", views.file_content, name="file_content"),
    path("v1/files/<str:file_id>/content", views.file_content, name="v1_file_content"),
    # Batches endpoints
<<<<<<< HEAD
    path('batches', views.batches, name='batches'),
    path('v1/batches', views.batches, name='v1_batches'),
    path('batches/<str:batch_id>', views.batch, name='batch'),
    path('v1/batches/<str:batch_id>', views.batch, name='v1_batch'),
    path('batches/<str:batch_id>/cancel', views.batch_cancel, name='batch_cancel'),
    path('v1/batches/<str:batch_id>/cancel', views.batch_cancel, name='v1_batch_cancel'),
    
    # MCP server endpoints
    path('mcp-servers/<str:name>/mcp', mcp_views.mcp_server, name='mcp_server'),
=======
    path("batches", views.batches, name="batches"),
    path("v1/batches", views.batches, name="v1_batches"),
    path("batches/<str:batch_id>", views.batch, name="batch"),
    path("v1/batches/<str:batch_id>", views.batch, name="v1_batch"),
    path("batches/<str:batch_id>/cancel", views.batch_cancel, name="batch_cancel"),
    path("v1/batches/<str:batch_id>/cancel", views.batch_cancel, name="v1_batch_cancel"),
>>>>>>> 37fcbb6f
]<|MERGE_RESOLUTION|>--- conflicted
+++ resolved
@@ -38,22 +38,14 @@
     path("files/<str:file_id>/content", views.file_content, name="file_content"),
     path("v1/files/<str:file_id>/content", views.file_content, name="v1_file_content"),
     # Batches endpoints
-<<<<<<< HEAD
-    path('batches', views.batches, name='batches'),
-    path('v1/batches', views.batches, name='v1_batches'),
-    path('batches/<str:batch_id>', views.batch, name='batch'),
-    path('v1/batches/<str:batch_id>', views.batch, name='v1_batch'),
-    path('batches/<str:batch_id>/cancel', views.batch_cancel, name='batch_cancel'),
-    path('v1/batches/<str:batch_id>/cancel', views.batch_cancel, name='v1_batch_cancel'),
-    
-    # MCP server endpoints
-    path('mcp-servers/<str:name>/mcp', mcp_views.mcp_server, name='mcp_server'),
-=======
     path("batches", views.batches, name="batches"),
     path("v1/batches", views.batches, name="v1_batches"),
     path("batches/<str:batch_id>", views.batch, name="batch"),
     path("v1/batches/<str:batch_id>", views.batch, name="v1_batch"),
     path("batches/<str:batch_id>/cancel", views.batch_cancel, name="batch_cancel"),
-    path("v1/batches/<str:batch_id>/cancel", views.batch_cancel, name="v1_batch_cancel"),
->>>>>>> 37fcbb6f
+    path(
+        "v1/batches/<str:batch_id>/cancel", views.batch_cancel, name="v1_batch_cancel"
+    ),
+    # MCP server endpoints
+    path("mcp-servers/<str:name>/mcp", mcp_views.mcp_server, name="mcp_server"),
 ]