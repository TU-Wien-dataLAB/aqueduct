--- conflicted
+++ resolved
@@ -4,16 +4,10 @@
 from asgiref.sync import async_to_sync, sync_to_async
 from django.contrib.auth import get_user_model
 from django.test import override_settings
+from management.models import Org, Request, ServiceAccount, Team, Token, UserProfile
 from openai.types.chat import ChatCompletion
 
-<<<<<<< HEAD
 from gateway.config import get_router_config
-from gateway.tests.utils import _build_chat_headers, _build_chat_payload, \
-    _read_streaming_response_lines, _parse_streamed_content_pieces
-from gateway.tests.utils.base import GatewayIntegrationTestCase, INTEGRATION_TEST_BACKEND, ROUTER_CONFIG
-from management.models import Request, UserProfile, ServiceAccount, Team, Org
-=======
-from gateway.router import get_router_config
 from gateway.tests.utils import (
     _build_chat_headers,
     _build_chat_payload,
@@ -25,14 +19,14 @@
     ROUTER_CONFIG,
     GatewayIntegrationTestCase,
 )
-from management.models import Org, Request, ServiceAccount, Team, Token, UserProfile
->>>>>>> 37fcbb6f
 
 User = get_user_model()
 
 
 class EmbeddingTest(GatewayIntegrationTestCase):
-    model = "Qwen-0.5B" if INTEGRATION_TEST_BACKEND == "vllm" else "text-embedding-ada-002"
+    model = (
+        "Qwen-0.5B" if INTEGRATION_TEST_BACKEND == "vllm" else "text-embedding-ada-002"
+    )
 
     @override_settings(RELAY_REQUEST_TIMEOUT=5)
     def test_embeddings(self):
@@ -49,10 +43,16 @@
 
         headers = _build_chat_headers(self.AQUEDUCT_ACCESS_TOKEN)
         assert self.model in ROUTER_CONFIG
-        payload = {"model": self.model, "input": ["The quick brown fox jumps over the lazy dog."]}
+        payload = {
+            "model": self.model,
+            "input": ["The quick brown fox jumps over the lazy dog."],
+        }
         endpoint = "/embeddings"
         response = self.client.post(
-            endpoint, data=json.dumps(payload), headers=headers, content_type="application/json"
+            endpoint,
+            data=json.dumps(payload),
+            headers=headers,
+            content_type="application/json",
         )
 
         self.assertEqual(
@@ -75,9 +75,13 @@
 
         # Check that the database contains one request and endpoint matches
         requests = list(Request.objects.all())
-        self.assertEqual(len(requests), 1, "There should be exactly one request after embeddings.")
+        self.assertEqual(
+            len(requests), 1, "There should be exactly one request after embeddings."
+        )
         req = requests[0]
-        self.assertIn("embeddings", req.path, "Request endpoint should be for embeddings.")
+        self.assertIn(
+            "embeddings", req.path, "Request endpoint should be for embeddings."
+        )
         self.assertIsNotNone(req.input_tokens)
         self.assertIsNotNone(req.output_tokens)
         self.assertGreater(req.input_tokens, 0, "input_tokens should be > 0")
@@ -90,12 +94,16 @@
         {"role": "user", "content": "Write me a short poem!"},
     ]
 
-    def _build_chat_completion_request(self, messages, stream=False, **payload_kwargs) -> dict:
+    def _build_chat_completion_request(
+        self, messages, stream=False, **payload_kwargs
+    ) -> dict:
         """
         Helper to build headers, payload, and endpoint for chat completion requests.
         """
         headers = _build_chat_headers(self.AQUEDUCT_ACCESS_TOKEN)
-        payload = _build_chat_payload(self.model, messages, stream=stream, **payload_kwargs)
+        payload = _build_chat_payload(
+            self.model, messages, stream=stream, **payload_kwargs
+        )
         endpoint = "/chat/completions"
         return dict(path=endpoint, data=json.dumps(payload), headers=headers)
 
@@ -103,15 +111,21 @@
         """
         Helper to send a chat completion request (non-streaming) using Django test client.
         """
-        request = self._build_chat_completion_request(messages, stream=False, **payload_kwargs)
+        request = self._build_chat_completion_request(
+            messages, stream=False, **payload_kwargs
+        )
         return self.client.post(**request, content_type="application/json")
 
     async def _send_chat_completion_streaming(self, messages, **payload_kwargs):
         """
         Helper to send a streaming chat completion request using Django async test client.
         """
-        request = self._build_chat_completion_request(messages, stream=True, **payload_kwargs)
-        response = await self.async_client.post(**request, content_type="application/json")
+        request = self._build_chat_completion_request(
+            messages, stream=True, **payload_kwargs
+        )
+        response = await self.async_client.post(
+            **request, content_type="application/json"
+        )
         return response
 
     def test_chat_completion(self):
@@ -151,11 +165,15 @@
         # Check that the database contains one request and endpoint matches
         requests = list(Request.objects.all())
         self.assertEqual(
-            len(requests), 1, "There should be exactly one request after chat completion."
+            len(requests),
+            1,
+            "There should be exactly one request after chat completion.",
         )
         req = requests[0]
         self.assertIn(
-            "chat/completions", req.path, "Request endpoint should be for chat completion."
+            "chat/completions",
+            req.path,
+            "Request endpoint should be for chat completion.",
         )
         self.assertIsNotNone(req.input_tokens)
         self.assertIsNotNone(req.output_tokens)
@@ -202,7 +220,10 @@
             return_value="This is a test file content for base64 encoding.",
         ):
             response = self.client.post(
-                endpoint, data=json.dumps(payload), headers=headers, content_type="application/json"
+                endpoint,
+                data=json.dumps(payload),
+                headers=headers,
+                content_type="application/json",
             )
 
         self.assertEqual(
@@ -220,7 +241,9 @@
 
         requests = list(Request.objects.all())
         self.assertEqual(
-            len(requests), 1, "There should be exactly one request after base64 file input."
+            len(requests),
+            1,
+            "There should be exactly one request after base64 file input.",
         )
         req = requests[0]
         self.assertIn(
@@ -230,7 +253,9 @@
         )
         self.assertIsNotNone(req.input_tokens)
         self.assertIsNotNone(req.output_tokens)
-        self.assertGreater(req.input_tokens, 0, "input_tokens should be > 0 for base64 file input")
+        self.assertGreater(
+            req.input_tokens, 0, "input_tokens should be > 0 for base64 file input"
+        )
         self.assertGreater(
             req.output_tokens, 0, "output_tokens should be > 0 for base64 file input"
         )
@@ -257,7 +282,9 @@
             "/files", {"file": upload_file, "purpose": "user_data"}, headers=headers
         )
         self.assertEqual(
-            upload_response.status_code, 200, f"File upload failed: {upload_response.json()}"
+            upload_response.status_code,
+            200,
+            f"File upload failed: {upload_response.json()}",
         )
         upload_data = upload_response.json()
         file_id = upload_data["id"]
@@ -285,7 +312,10 @@
             return_value="This is a test file content for base64 encoding.",
         ):
             response = self.client.post(
-                endpoint, data=json.dumps(payload), headers=headers, content_type="application/json"
+                endpoint,
+                data=json.dumps(payload),
+                headers=headers,
+                content_type="application/json",
             )
 
         self.assertEqual(
@@ -315,8 +345,12 @@
         )
         self.assertIsNotNone(req.input_tokens)
         self.assertIsNotNone(req.output_tokens)
-        self.assertGreater(req.input_tokens, 0, "input_tokens should be > 0 for file_id input")
-        self.assertGreater(req.output_tokens, 0, "output_tokens should be > 0 for file_id input")
+        self.assertGreater(
+            req.input_tokens, 0, "input_tokens should be > 0 for file_id input"
+        )
+        self.assertGreater(
+            req.output_tokens, 0, "output_tokens should be > 0 for file_id input"
+        )
 
     def test_chat_completion_file_id_not_found(self):
         """
@@ -341,7 +375,10 @@
 
         endpoint = "/chat/completions"
         response = self.client.post(
-            endpoint, data=json.dumps(payload), headers=headers, content_type="application/json"
+            endpoint,
+            data=json.dumps(payload),
+            headers=headers,
+            content_type="application/json",
         )
 
         self.assertEqual(
@@ -372,7 +409,9 @@
             "/files", {"file": upload_file, "purpose": "user_data"}, headers=headers
         )
         self.assertEqual(
-            upload_response.status_code, 200, f"File upload failed: {upload_response.json()}"
+            upload_response.status_code,
+            200,
+            f"File upload failed: {upload_response.json()}",
         )
         upload_data = upload_response.json()
         file_id = upload_data["id"]
@@ -400,7 +439,10 @@
             return_value="This is a test file content for base64 encoding.",
         ):
             response = self.client.post(
-                endpoint, data=json.dumps(payload), headers=headers, content_type="application/json"
+                endpoint,
+                data=json.dumps(payload),
+                headers=headers,
+                content_type="application/json",
             )
 
         self.assertEqual(
@@ -444,7 +486,10 @@
 
         endpoint = "/chat/completions"
         response = self.client.post(
-            endpoint, data=json.dumps(payload), headers=headers, content_type="application/json"
+            endpoint,
+            data=json.dumps(payload),
+            headers=headers,
+            content_type="application/json",
         )
 
         self.assertEqual(
@@ -503,7 +548,10 @@
 
         endpoint = "/chat/completions"
         response = self.client.post(
-            endpoint, data=json.dumps(payload), headers=headers, content_type="application/json"
+            endpoint,
+            data=json.dumps(payload),
+            headers=headers,
+            content_type="application/json",
         )
 
         self.assertEqual(
@@ -546,7 +594,9 @@
         response = await self._send_chat_completion_streaming(self.MESSAGES)
 
         # Should be a StreamingHttpResponse with status 200
-        self.assertEqual(response.status_code, 200, f"Expected 200 OK, got {response.status_code}")
+        self.assertEqual(
+            response.status_code, 200, f"Expected 200 OK, got {response.status_code}"
+        )
 
         # Collect all streamed lines (each line is a data: ... event)
         streamed_lines = await _read_streaming_response_lines(response)
@@ -564,7 +614,9 @@
         # Check that the database contains one request and endpoint matches
         requests = await sync_to_async(lambda: list(Request.objects.all()))()
         self.assertEqual(
-            len(requests), 1, "There should be exactly one request after streaming chat completion."
+            len(requests),
+            1,
+            "There should be exactly one request after streaming chat completion.",
         )
         req = requests[0]
         self.assertIn(
@@ -574,8 +626,12 @@
         )
         self.assertIsNotNone(req.input_tokens)
         self.assertIsNotNone(req.output_tokens)
-        self.assertGreater(req.input_tokens, 0, "input_tokens should be > 0 (streaming)")
-        self.assertGreater(req.output_tokens, 0, "output_tokens should be > 0 (streaming)")
+        self.assertGreater(
+            req.input_tokens, 0, "input_tokens should be > 0 (streaming)"
+        )
+        self.assertGreater(
+            req.output_tokens, 0, "output_tokens should be > 0 (streaming)"
+        )
 
     @override_settings(RELAY_REQUEST_TIMEOUT=0.001)
     @async_to_sync
@@ -595,7 +651,9 @@
         response = await self._send_chat_completion_streaming(self.MESSAGES)
 
         self.assertEqual(
-            response.status_code, 504, f"Expected 504 Gateway Timeout, got {response.status_code}"
+            response.status_code,
+            504,
+            f"Expected 504 Gateway Timeout, got {response.status_code}",
         )
 
     def test_chat_completion_excluded_model(self):
@@ -636,14 +694,23 @@
         headers = _build_chat_headers(self.AQUEDUCT_ACCESS_TOKEN)
         json_schema = {
             "type": "object",
-            "properties": {"greeting": {"type": "string"}, "count": {"type": "integer"}},
+            "properties": {
+                "greeting": {"type": "string"},
+                "count": {"type": "integer"},
+            },
             "required": ["greeting", "count"],
         }
         payload = {
             "model": self.model,
             "messages": [
-                {"role": "system", "content": "You produce JSON output based on a schema."},
-                {"role": "user", "content": "Generate JSON matching the provided schema."},
+                {
+                    "role": "system",
+                    "content": "You produce JSON output based on a schema.",
+                },
+                {
+                    "role": "user",
+                    "content": "Generate JSON matching the provided schema.",
+                },
             ],
             # { "type": "json_schema", "json_schema": {...} }
             "response_format": {
@@ -654,7 +721,10 @@
         }
         endpoint = "/chat/completions"
         response = self.client.post(
-            endpoint, data=json.dumps(payload), headers=headers, content_type="application/json"
+            endpoint,
+            data=json.dumps(payload),
+            headers=headers,
+            content_type="application/json",
         )
 
         self.assertEqual(
@@ -673,7 +743,9 @@
 
         requests = list(Request.objects.all())
         self.assertEqual(
-            len(requests), 1, "There should be exactly one request after schema generation."
+            len(requests),
+            1,
+            "There should be exactly one request after schema generation.",
         )
         req = requests[0]
         self.assertIn(
@@ -683,7 +755,9 @@
         )
         self.assertIsNotNone(req.input_tokens)
         self.assertIsNotNone(req.output_tokens)
-        self.assertGreater(req.input_tokens, 0, "input_tokens should be > 0 for schema generation")
+        self.assertGreater(
+            req.input_tokens, 0, "input_tokens should be > 0 for schema generation"
+        )
         self.assertGreater(
             req.output_tokens, 0, "output_tokens should be > 0 for schema generation"
         )
@@ -717,7 +791,10 @@
         }
         endpoint = "/chat/completions"
         response = self.client.post(
-            endpoint, data=json.dumps(payload), headers=headers, content_type="application/json"
+            endpoint,
+            data=json.dumps(payload),
+            headers=headers,
+            content_type="application/json",
         )
 
         self.assertEqual(
@@ -732,7 +809,9 @@
 
         requests = list(Request.objects.all())
         self.assertEqual(
-            len(requests), 1, "There should be exactly one request after multimodal input."
+            len(requests),
+            1,
+            "There should be exactly one request after multimodal input.",
         )
         req = requests[0]
         self.assertIn(
@@ -742,8 +821,12 @@
         )
         self.assertIsNotNone(req.input_tokens)
         self.assertIsNotNone(req.output_tokens)
-        self.assertGreater(req.input_tokens, 0, "input_tokens should be > 0 for multimodal input")
-        self.assertGreater(req.output_tokens, 0, "output_tokens should be > 0 for multimodal input")
+        self.assertGreater(
+            req.input_tokens, 0, "input_tokens should be > 0 for multimodal input"
+        )
+        self.assertGreater(
+            req.output_tokens, 0, "output_tokens should be > 0 for multimodal input"
+        )
 
     @override_settings(STREAM_REQUEST_TIMEOUT=5)
     @async_to_sync
@@ -760,14 +843,23 @@
 
         json_schema = {
             "type": "object",
-            "properties": {"greeting": {"type": "string"}, "count": {"type": "integer"}},
+            "properties": {
+                "greeting": {"type": "string"},
+                "count": {"type": "integer"},
+            },
             "required": ["greeting", "count"],
         }
         payload = {
             "model": self.model,
             "messages": [
-                {"role": "system", "content": "You produce JSON output based on a schema."},
-                {"role": "user", "content": "Generate JSON matching the provided schema."},
+                {
+                    "role": "system",
+                    "content": "You produce JSON output based on a schema.",
+                },
+                {
+                    "role": "user",
+                    "content": "Generate JSON matching the provided schema.",
+                },
             ],
             "response_format": {
                 "type": "json_schema",
@@ -784,7 +876,9 @@
             content_type="application/json",
         )
 
-        self.assertEqual(response.status_code, 200, f"Expected 200 OK, got {response.status_code}")
+        self.assertEqual(
+            response.status_code, 200, f"Expected 200 OK, got {response.status_code}"
+        )
         streamed_lines = await _read_streaming_response_lines(response)
         self.assertGreater(
             len(streamed_lines), 0, "Should receive at least one streamed data chunk."
@@ -813,10 +907,14 @@
         self.assertIsNotNone(req.input_tokens)
         self.assertIsNotNone(req.output_tokens)
         self.assertGreater(
-            req.input_tokens, 0, "input_tokens should be > 0 (streaming schema generation)"
-        )
-        self.assertGreater(
-            req.output_tokens, 0, "output_tokens should be > 0 (streaming schema generation)"
+            req.input_tokens,
+            0,
+            "input_tokens should be > 0 (streaming schema generation)",
+        )
+        self.assertGreater(
+            req.output_tokens,
+            0,
+            "output_tokens should be > 0 (streaming schema generation)",
         )
 
 
@@ -857,9 +955,13 @@
 
         # Check that the database contains one request and endpoint matches
         requests = list(Request.objects.all())
-        self.assertEqual(len(requests), 1, "There should be exactly one request after list models.")
+        self.assertEqual(
+            len(requests), 1, "There should be exactly one request after list models."
+        )
         req = requests[0]
-        self.assertIn("models", req.path, "Request endpoint should be for model listing.")
+        self.assertIn(
+            "models", req.path, "Request endpoint should be for model listing."
+        )
 
     def test_list_models_with_invalid_token(self):
         """
@@ -873,7 +975,9 @@
         }
 
         # No payload needed for model listing
-        response = self.client.get("/models", data="", content_type="application/json", **headers)
+        response = self.client.get(
+            "/models", data="", content_type="application/json", **headers
+        )
 
         # Should be 401 Unauthorized or 403 Forbidden
         self.assertIn(
@@ -884,7 +988,9 @@
 
         # There should be no request recorded in the database (or possibly one, depending on implementation)
         requests = list(Request.objects.all())
-        self.assertEqual(len(requests), 0, "There should be no request recorded for invalid token.")
+        self.assertEqual(
+            len(requests), 0, "There should be no request recorded for invalid token."
+        )
 
     def test_list_excluded_model(self):
         org = Org.objects.get(name="E060")
@@ -918,9 +1024,13 @@
 
         # Check that the database contains one request and endpoint matches
         requests = list(Request.objects.all())
-        self.assertEqual(len(requests), 1, "There should be exactly one request after list models.")
+        self.assertEqual(
+            len(requests), 1, "There should be exactly one request after list models."
+        )
         req = requests[0]
-        self.assertIn("models", req.path, "Request endpoint should be for model listing.")
+        self.assertIn(
+            "models", req.path, "Request endpoint should be for model listing."
+        )
 
 
 class TokenLimitTest(ChatCompletionsIntegrationTest):
@@ -943,13 +1053,17 @@
             # Ensure a service account exists for the team and associate it with the token
             # Only associate the service account with the token if the token does not already have a service account
 
-            service_account = ServiceAccount.objects.create(team=team, name="Whale Service")
+            service_account = ServiceAccount.objects.create(
+                team=team, name="Whale Service"
+            )
 
             token = Token.objects.filter(
                 key_hash=Token._hash_key(self.AQUEDUCT_ACCESS_TOKEN)
             ).first()
             if not token:
-                raise RuntimeError("Could not find Token associated with AQUEDUCT_ACCESS_TOKEN.")
+                raise RuntimeError(
+                    "Could not find Token associated with AQUEDUCT_ACCESS_TOKEN."
+                )
 
             # Only set the service_account if it is not already set
             if getattr(token, "service_account_id", None) is None:
@@ -965,7 +1079,9 @@
         elif kind == "user":
             user = User.objects.get(username="Me")
             profile = (
-                user.profile if hasattr(user, "profile") else UserProfile.objects.get(user=user)
+                user.profile
+                if hasattr(user, "profile")
+                else UserProfile.objects.get(user=user)
             )
             setattr(profile, field, value)
             profile.save(update_fields=[field])
@@ -974,7 +1090,13 @@
             raise ValueError(f"Unknown kind: {kind}")
 
     def _rate_limit_test_template(
-        self, kind: str, field: str, value: int, messages, max_completion_tokens, limit_desc
+        self,
+        kind: str,
+        field: str,
+        value: int,
+        messages,
+        max_completion_tokens,
+        limit_desc,
     ):
         """
         Generic template for rate limit tests for org, team, or user.
@@ -1006,7 +1128,9 @@
         )
         req = requests[0]
         self.assertIn(
-            "chat/completions", req.path, "Request endpoint should be for chat completion."
+            "chat/completions",
+            req.path,
+            "Request endpoint should be for chat completion.",
         )
         self.assertIsNotNone(req.input_tokens)
         self.assertIsNotNone(req.output_tokens)
