--- conflicted
+++ resolved
@@ -4,12 +4,7 @@
 from django.contrib.auth.models import Group, User
 from django.urls import reverse
 from django.utils.html import format_html
-
-<<<<<<< HEAD
 from gateway.config import get_router_config
-from .models import Org, Team, UserProfile, ServiceAccount, Token, Request, TeamMembership, FileObject, Batch
-=======
-from gateway.router import get_router_config
 
 from .models import (
     Batch,
@@ -22,7 +17,6 @@
     Token,
     UserProfile,
 )
->>>>>>> 37fcbb6f
 
 
 def get_model_choices() -> list[str]:
@@ -155,11 +149,17 @@
 
 
 # Inline class for Membership
-class TeamMembershipInline(admin.TabularInline):  # or admin.StackedInline for a different layout
+class TeamMembershipInline(
+    admin.TabularInline
+):  # or admin.StackedInline for a different layout
     model = TeamMembership
     extra = 1  # How many empty rows to show for adding new members
     # autocomplete_fields = ('user_profile',)  # Easier selection of users
-    fields = ("user_profile", "is_admin", "date_added")  # Fields to display in the inline
+    fields = (
+        "user_profile",
+        "is_admin",
+        "date_added",
+    )  # Fields to display in the inline
     readonly_fields = ("date_added",)  # Make date_joined read-only as it's auto-set
 
 
@@ -244,7 +244,9 @@
     def sa_link(self, obj):
         if obj.service_account is None:
             return "-"
-        link = reverse("admin:management_serviceaccount_change", args=[obj.service_account.id])
+        link = reverse(
+            "admin:management_serviceaccount_change", args=[obj.service_account.id]
+        )
         return format_html(
             '<a href="{}">{}</a>',
             link,
