{% extends "management/base.html" %}
{% load static %}

{% block title %}MCP Servers{% endblock %}

{% block content %}
<div class="container mx-auto p-6">
    <div class="mb-6">
        <h1 class="text-3xl font-bold mb-2">MCP Servers</h1>
        <p class="text-lg text-base-content/70">
            Available MCP (Model Context Protocol) servers through the Aqueduct MCP gateway.
        </p>
    </div>

    {% if error %}
    <div class="alert alert-error mb-6">
        <svg xmlns="http://www.w3.org/2000/svg" class="stroke-current shrink-0 h-6 w-6" fill="none" viewBox="0 0 24 24">
            <path stroke-linecap="round" stroke-linejoin="round" stroke-width="2" d="M10 14l2-2m0 0l2-2m-2 2l-2-2m2 2l2 2m7-2a9 9 0 11-18 0 9 9 0 0118 0z" />
        </svg>
        <span>Error loading MCP servers: {{ error }}</span>
    </div>
    {% endif %}

    {% if mcp_servers %}
    <div class="grid grid-cols-1 md:grid-cols-2 lg:grid-cols-3 gap-6">
        {% for server_name, server_config in mcp_servers.items %}
        <div class="card card-compact bg-base-100 shadow-xl hover:shadow-2xl transition-shadow duration-300">
            <figure class="h-32 bg-gradient-to-br from-primary/10 to-secondary/10 flex items-center justify-center">
                <img src="{{ server_config.icon_url }}" alt="{{ server_name }}" 
                     class="h-16 w-16 object-contain" 
                     onerror="this.src='{% static 'icons/mcp.svg' %}'">
            </figure>
            <div class="card-body">
                <h2 class="card-title text-xl capitalize">
                    {{ server_name|title }}
                </h2>
                
                {% if server_config.description %}
                <p class="text-base-content/80 mt-2">{{ server_config.description }}</p>
                {% else %}
                <p class="text-base-content/50 italic mt-2">No description available</p>
                {% endif %}
                
                <div class="card-actions justify-between items-center mt-4">
                    <div class="flex flex-wrap gap-1">
                        {% if server_config.tags %}
                        {% for tag in server_config.tags %}
                        <span class="badge badge-soft badge-info badge-sm">{{ tag }}</span>
                        {% endfor %}
                        {% else %}
                        <span class="badge badge-ghost badge-sm">untagged</span>
                        {% endif %}
                    </div>
                    <div class="flex items-center gap-2">
                        <div class="tooltip tooltip-left" data-tip="{{ site_host }}/mcp-servers/{{ server_name }}/mcp">
                            <div class="w-2 h-2 bg-green-500 rounded-full animate-pulse"></div>
                        </div>
                        <button class="btn btn-ghost btn-sm" onclick="navigator.clipboard.writeText('{{ site_host }}/mcp-servers/{{ server_name }}/mcp')">
<<<<<<< HEAD
                            <span class="h-4 w-4 inline-flex">
                                <img src="{% static 'icons/copy.svg' %}" alt="Copy" class="w-4 h-4 [[data-theme=dark]_&]:invert">
                            </span>
=======
                            <svg xmlns="http://www.w3.org/2000/svg" class="h-4 w-4" fill="none" viewBox="0 0 24 24" stroke="currentColor">
                                <path stroke-linecap="round" stroke-linejoin="round" stroke-width="2" d="M8 16H6a2 2 0 01-2-2V6a2 2 0 012-2h8a2 2 0 012 2v2m-6 12h8a2 2 0 002-2v-8a2 2 0 00-2-2h-8a2 2 0 00-2 2v8a2 2 0 002 2z" />
                            </svg>
>>>>>>> c17636ac
                        </button>
                    </div>
                </div>
            </div>
        </div>
        {% endfor %}
    </div>
    {% else %}
    <div class="flex flex-col items-center justify-center py-16">
        <svg xmlns="http://www.w3.org/2000/svg" class="h-16 w-16 text-base-content/30 mb-4" fill="none" viewBox="0 0 24 24" stroke="currentColor">
            <path stroke-linecap="round" stroke-linejoin="round" stroke-width="1.5" d="M9.75 17L9 20l-1 1h8l-1-1-.75-3M3 13h18M5 17h14a2 2 0 002-2V5a2 2 0 00-2-2H5a2 2 0 00-2 2v10a2 2 0 002 2z" />
        </svg>
        <h3 class="text-xl font-semibold text-base-content/70 mb-2">No MCP Servers Available</h3>
        <p class="text-base-content/50 text-center max-w-md">
            No MCP servers are currently configured. Please check your MCP configuration file.
        </p>
    </div>
    {% endif %}
</div>

<script>
document.addEventListener('DOMContentLoaded', function() {
    const successIconSrc = "{% static 'icons/check.svg' %}";
    const copyIconSrc = "{% static 'icons/copy.svg' %}";
    
    // Add copy feedback
    document.querySelectorAll('button').forEach(button => {
        if (button.onclick && button.onclick.toString().includes('clipboard')) {
            button.addEventListener('click', function() {
                const originalHTML = this.innerHTML;
                this.innerHTML = '<span class="h-4 w-4 inline-flex"><img src="' + successIconSrc + '" alt="Copied" class="w-4 h-4 [[data-theme=dark]_&]:invert"></span>';
                setTimeout(() => {
                    this.innerHTML = originalHTML;
                }, 2000);
            });
        }
    });
});
</script>
{% endblock %}<|MERGE_RESOLUTION|>--- conflicted
+++ resolved
@@ -56,15 +56,9 @@
                             <div class="w-2 h-2 bg-green-500 rounded-full animate-pulse"></div>
                         </div>
                         <button class="btn btn-ghost btn-sm" onclick="navigator.clipboard.writeText('{{ site_host }}/mcp-servers/{{ server_name }}/mcp')">
-<<<<<<< HEAD
                             <span class="h-4 w-4 inline-flex">
                                 <img src="{% static 'icons/copy.svg' %}" alt="Copy" class="w-4 h-4 [[data-theme=dark]_&]:invert">
                             </span>
-=======
-                            <svg xmlns="http://www.w3.org/2000/svg" class="h-4 w-4" fill="none" viewBox="0 0 24 24" stroke="currentColor">
-                                <path stroke-linecap="round" stroke-linejoin="round" stroke-width="2" d="M8 16H6a2 2 0 01-2-2V6a2 2 0 012-2h8a2 2 0 012 2v2m-6 12h8a2 2 0 002-2v-8a2 2 0 00-2-2h-8a2 2 0 00-2 2v8a2 2 0 002 2z" />
-                            </svg>
->>>>>>> c17636ac
                         </button>
                     </div>
                 </div>
@@ -89,7 +83,7 @@
 document.addEventListener('DOMContentLoaded', function() {
     const successIconSrc = "{% static 'icons/check.svg' %}";
     const copyIconSrc = "{% static 'icons/copy.svg' %}";
-    
+
     // Add copy feedback
     document.querySelectorAll('button').forEach(button => {
         if (button.onclick && button.onclick.toString().includes('clipboard')) {
