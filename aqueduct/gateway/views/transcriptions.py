--- conflicted
+++ resolved
@@ -4,10 +4,10 @@
 from django.http import JsonResponse, StreamingHttpResponse
 from django.views.decorators.csrf import csrf_exempt
 from django.views.decorators.http import require_POST
+from management.models import Request
 from pydantic import ConfigDict, RootModel, TypeAdapter
 
-from gateway.router import get_openai_client, get_router
-from management.models import Request
+from gateway.config import get_openai_client, get_router
 
 from .decorators import (
     catch_router_exceptions,
@@ -18,22 +18,7 @@
     token_authenticated,
     tos_accepted,
 )
-<<<<<<< HEAD
-from gateway.config import get_openai_client, get_router, get_router_config
-from .utils import _usage_from_bytes, _openai_stream
-
-
-def validate_stt(pydantic_model: dict):
-    router_config = get_router_config()
-    model_list: list[dict] = router_config["model_list"]
-    model_params = filter(lambda m: m["model_name"] == pydantic_model["model"], model_list)
-    for model in model_params:
-        if model.get("model_info", {}).get("mode", None) != "audio_transcriptions":
-            raise litellm.BadRequestError(f"{model['model_name']} does not support speech-to-text.",
-                                          model['model_name'], llm_provider=None)
-=======
 from .utils import _get_token_usage, _openai_stream
->>>>>>> 37fcbb6f
 
 
 class TranscriptionCreateParams(RootModel):
@@ -67,12 +52,16 @@
     router = get_router()
     deployment: litellm.Deployment = router.get_deployment(model_id=model)
 
-    model_relay, provider, _, _ = litellm.get_llm_provider(deployment.litellm_params.model)
+    model_relay, provider, _, _ = litellm.get_llm_provider(
+        deployment.litellm_params.model
+    )
     pydantic_model["model"] = model_relay
 
     transcription = await client.audio.transcriptions.create(**pydantic_model)
 
-    if isinstance(transcription, openai.types.audio.transcription.Transcription) or isinstance(
+    if isinstance(
+        transcription, openai.types.audio.transcription.Transcription
+    ) or isinstance(
         transcription, openai.types.audio.transcription_verbose.TranscriptionVerbose
     ):
         data = transcription.model_dump(exclude_none=True, exclude_unset=True)
@@ -80,7 +69,9 @@
         return JsonResponse(data=data, status=200)
     elif isinstance(transcription, openai.AsyncStream):
         return StreamingHttpResponse(
-            streaming_content=_openai_stream(stream=transcription, request_log=request_log),
+            streaming_content=_openai_stream(
+                stream=transcription, request_log=request_log
+            ),
             content_type="text/event-stream",
         )
     else:
