import base64
import io
import json
import logging
import re
import time
from datetime import timedelta
from functools import wraps
<<<<<<< HEAD
from typing import Iterable
=======
from http import HTTPStatus
>>>>>>> fb195809

import httpx
import litellm
import openai
from asgiref.sync import sync_to_async
from django.conf import settings
from django.contrib import auth
from django.core.cache import cache
from django.core.handlers.asgi import ASGIRequest
from django.db.models import Count, Sum
from django.http import HttpResponse, JsonResponse, StreamingHttpResponse
from django.utils import timezone
from mcp.types import JSONRPCMessage
from openai.types.chat import ChatCompletionStreamOptionsParam
from openai.types.chat.chat_completion_content_part_param import FileFile
from openai.types.responses import ResponseCreateParams, ToolParam
from pydantic import TypeAdapter, ValidationError
from tos.models import has_user_agreed_latest_tos

from gateway.authentication import token_from_request
from gateway.config import get_mcp_config, resolve_model_alias
from gateway.views.utils import get_response_from_cache, in_wildcard
from management.models import FileObject, Request, Token

log = logging.getLogger("aqueduct")


def token_authenticated(token_auth_only: bool):
    def decorator(view_func):
        @wraps(view_func)
        async def wrapper(request: ASGIRequest, *args, **kwargs):
            unauthorized_response = JsonResponse({"error": "Authentication Required"}, status=401)
            # Authentication Check
            if not (await request.auser()).is_authenticated:
                user = await auth.aauthenticate(request=request)
                if user is not None:
                    request.user = user  # Manually assign user
            else:
                request.user = await request.auser()

            if not getattr(request, "user", None) or not request.user.is_authenticated:
                log.error(
                    "Authentication check failed in ai_gateway_view: request.user "
                    "is not authenticated."
                )
                return unauthorized_response
            log.debug(f"User {request.user.email} authenticated.")

            token_key = token_from_request(request)
            if token_auth_only and not token_key:
                log.error("Token not found in request")
                return unauthorized_response

            if token_key:
                token = await sync_to_async(Token.find_by_key)(token_key)
            else:
                # user is authenticated but not via token -> take first token via Token.objects to use async ORM
                token = await Token.objects.filter(user=request.user).afirst()

            if not token:
                log.error("Token not found during authentication")
                return unauthorized_response
            kwargs["token"] = token
            return await view_func(request, *args, **kwargs)

        return wrapper

    return decorator


class FileSizeError(Exception):
    """Raised when file size limits are exceeded."""

    pass


def _parse_multipart_body(request: ASGIRequest) -> dict:
    """
    Parse the body of a "multipart/form-data" POST request into a Python dict.
    Validate file sizes of the files attached to the request.

    Raises:
        `FileSizeError`: if any file exceeds the `AQUEDUCT_FILES_API_MAX_FILE_SIZE_MB`
          setting, or if the total size of the files exceeds 32 MB.

    Returns:
        dict with request's body items and files.
    """
    data = {}
    for key, value in request.POST.items():
        try:
            data[key] = json.loads(value)
        except (TypeError, json.JSONDecodeError):
            data[key] = value

    max_file_bytes = int(settings.AQUEDUCT_FILES_API_MAX_FILE_SIZE_MB * 1024 * 1024)

    max_total_size_mb = 32
    max_total_size_bytes = max_total_size_mb * 1024 * 1024
    total_file_size_bytes = 0

    for key, file in request.FILES.items():
        if file.size > max_file_bytes:
            log.error("File in request too large")
            raise FileSizeError(
                f"File '{key}' exceeds maximum size of "
                f"{settings.AQUEDUCT_FILES_API_MAX_FILE_SIZE_MB} MB"
            )

        total_file_size_bytes += file.size
        if total_file_size_bytes > max_total_size_bytes:
            log.error("Files in request too large")
            raise FileSizeError(f"Total file size exceeds maximum of {max_total_size_mb} MB")

        data[key] = file.read()

    return data


def parse_body(model: TypeAdapter):
    """
    Decorator that parses and validates HTTP request bodies for async view functions.

    Only attempts to parse the body of POST requests, otherwise does nothing.
    Handles requests with "application/json" and "multipart/form-data" content types.
    The "pydantic_model" dict with parsed and validated data is passed in the kwargs
    to the view function.
    Additionally, the timeout for the router is added to the parsed data dict.
    If the body contains the field "user_id", it is removed from the parsed data
    and added to kwargs instead.

    Args:
        model: The pydantic model used for request body validation.
    Returns:
        Decorator function that wraps async view functions.
    """

    def decorator(view_func):
        @wraps(view_func)
        async def wrapper(request: ASGIRequest, *args, **kwargs):
            if request.method != "POST":
                return await view_func(request, *args, **kwargs)

            if request.body is None:
                log.error("Request body is None")
                return JsonResponse({"error": "Missing request body"}, status=400)

            content_type = request.headers.get("content-type", "")

            if content_type.startswith("application/json"):
                body = request.body.decode("utf-8")
                try:
                    data = json.loads(body)
                except json.JSONDecodeError as e:
                    log.error(f"JSON decode error: {str(e)}, body was: {request.body!r}")
                    return JsonResponse({"error": f"Invalid JSON: {str(e)}"}, status=400)
            elif content_type.startswith("multipart/form-data"):
                try:
                    data = _parse_multipart_body(request)
                except FileSizeError as e:
                    return JsonResponse(
                        {"error": str(e)}, status=HTTPStatus.REQUEST_ENTITY_TOO_LARGE
                    )
            else:
                log.error(f"Unsupported Content-Type: {content_type}")
                return JsonResponse(
                    {"error": f"Unsupported Content-Type: {content_type}"},
                    status=HTTPStatus.UNSUPPORTED_MEDIA_TYPE,
                )

            # "user_id" can be sent in the body (it is saved in the request log),
            # but we do not want to leave it in pydantic_model.
            kwargs["user_id"] = data.pop("user_id", "")

            try:
                model.validate_python(data)
            except ValidationError as e:
                log.error(f"Validation error: {e}")
                return JsonResponse({"error": str(e)}, status=HTTPStatus.BAD_REQUEST)
            except Exception as e:
                log.error(f"Request body parse error: {str(e)}, data was: {data!r}")
                return JsonResponse(
                    {"error": f"Failed to parse the request body: {str(e)}"}, status=400
                )

            # If there are files sent with the request (i.e. content type is "multipart/form-data"),
            # update bytes to BytesIO because pydantic TypeAdapter has problems with BytesIO.
            # OpenAI usually expects a name for the file object (not just bytes).
            # This only works if the field is also typed as bytes.
            # Additionally, add the size information - for convenience.
            for key, file in request.FILES.items():
                buffer: io.BytesIO = io.BytesIO(data[key])
                buffer.name = file.name
                buffer.size = file.size
                data[key] = buffer

            kwargs["pydantic_model"] = data
            kwargs["pydantic_model"]["timeout"] = settings.RELAY_REQUEST_TIMEOUT
            return await view_func(request, *args, **kwargs)

        return wrapper

    return decorator


def ensure_usage(view_func):
    @wraps(view_func)
    async def wrapper(request: ASGIRequest, *args, **kwargs):
        model: dict | None = kwargs.get("pydantic_model", None)
        if not model:
            return await view_func(request, *args, **kwargs)
        else:
            stream = model.get("stream", False)
            if stream:
                stream_options = model.get("stream_options", None)
                if not stream_options:
                    model["stream_options"] = ChatCompletionStreamOptionsParam(include_usage=True)
                else:
                    model["stream_options"]["include_usage"] = True
            return await view_func(request, *args, **kwargs)

    return wrapper


def check_limits(view_func):
    @wraps(view_func)
    async def wrapper(request: ASGIRequest, *args, **kwargs):
        token: Token | None = kwargs.get("token", None)
        if not token:
            log.error("Token not found")
            return JsonResponse({"error": "Token not found"}, status=404)

        try:
            # Get limits asynchronously
            limits = await sync_to_async(token.get_limit)()
            log.debug(f"Rate limits for Token '{token.name}' (ID: {token.id}): {limits}")

            if (
                limits.requests_per_minute is not None
                or limits.input_tokens_per_minute is not None
                or limits.output_tokens_per_minute is not None
            ):
                # Define the time window for usage check (last 60 seconds)
                time_window_start = timezone.now() - timedelta(seconds=60)

                # Query recent usage asynchronously using Django's async ORM
                recent_requests_agg = await Request.objects.filter(
                    token=token, timestamp__gte=time_window_start
                ).aaggregate(
                    request_count=Count("id"),
                    total_input_tokens=Sum("input_tokens"),
                    total_output_tokens=Sum("output_tokens"),
                )

                request_count = recent_requests_agg.get("request_count", 0) or 0
                total_input = recent_requests_agg.get("total_input_tokens", 0) or 0
                total_output = recent_requests_agg.get("total_output_tokens", 0) or 0

                log.debug(
                    f"Recent usage (last 60s) for Token '{token.name}': "
                    f"Requests={request_count}, Input={total_input}, Output={total_output}"
                )

                # --- Check Limits ---
                exceeded = []

                if (
                    limits.requests_per_minute is not None
                    and request_count >= limits.requests_per_minute
                ):
                    exceeded.append(f"Request limit ({limits.requests_per_minute}/min)")

                if (
                    limits.input_tokens_per_minute is not None
                    and total_input >= limits.input_tokens_per_minute
                ):
                    exceeded.append(f"Input token limit ({limits.input_tokens_per_minute}/min)")

                if (
                    limits.output_tokens_per_minute is not None
                    and total_output >= limits.output_tokens_per_minute
                ):
                    exceeded.append(f"Output token limit ({limits.output_tokens_per_minute}/min)")

                if len(exceeded) > 0:
                    error_message = "Rate limit exceeded. " + ", ".join(exceeded) + "."
                    log.warning(
                        f"Rate limit exceeded for Token '{token.name}' (ID: {token.id}). "
                        f"Details: {error_message}"
                    )
                    log.error(f"Rate limit exceeded - {error_message}")
                    # Return 429 Too Many Requests
                    return JsonResponse({"error": error_message}, status=429)

        except Exception as e:
            log.error(f"Error checking rate limits for Token '{token.name}': {e}", exc_info=True)
            log.error("Internal gateway error checking rate limits")
            return JsonResponse(
                {"error": "Internal gateway error checking rate limits"}, status=500
            )

        return await view_func(request, *args, **kwargs)

    return wrapper


def log_request(view_func):
    @wraps(view_func)
    async def wrapper(request: ASGIRequest, *args, **kwargs):
        is_initialize = kwargs.get("is_initialize", False)

        if request.path.startswith("/mcp-servers/") and not is_initialize:
            kwargs["request_log"] = None
            return await view_func(request, *args, **kwargs)

        pydantic_model: dict | None = kwargs.get("pydantic_model", None)
        token = kwargs.get("token", None)
        request_log = Request(
            token=token,
            model=None if not pydantic_model else pydantic_model.get("model", None),
            # Use the resolved model from self
            timestamp=timezone.now(),
            method=request.method,
            user_agent=request.headers.get("User-Agent", ""),
            ip_address=request.META.get("REMOTE_ADDR"),
            user_id=kwargs.get("user_id", ""),
            # path, Status, time, usage set later in the view or processing steps
        )
        # Calculate and set path (ensure leading slash)
        request_log.path = f"/{request.path.lstrip('/')}"
        kwargs["request_log"] = request_log
        log.debug("Initial request log object created.")
        # Note: The log is NOT saved here; it's saved later in the view after relaying.

        start_time = time.monotonic()
        result: HttpResponse | StreamingHttpResponse = await view_func(request, *args, **kwargs)
        end_time = time.monotonic()

        request_log.response_time_ms = int((end_time - start_time) * 1000)
        request_log.status_code = result.status_code

        await request_log.asave()
        return result

    return wrapper


def resolve_alias(view_func):
    """Resolve model aliases to actual model names before processing."""

    @wraps(view_func)
    async def wrapper(request: ASGIRequest, *args, **kwargs):
        pydantic_model: dict | None = kwargs.get("pydantic_model", None)
        if not pydantic_model:
            return await view_func(request, *args, **kwargs)

        model_or_alias: str | None = pydantic_model.get("model", None)
        if model_or_alias:
            # Resolve alias to actual model name
            resolved_model = resolve_model_alias(model_or_alias)
            pydantic_model["model"] = resolved_model
            log.debug(f"Resolved model '{model_or_alias}' to '{resolved_model}'")

        return await view_func(request, *args, **kwargs)

    return wrapper


def check_model_availability(view_func):
    @wraps(view_func)
    async def wrapper(request: ASGIRequest, *args, **kwargs):
        token: Token | None = kwargs.get("token", None)
        if not token:
            log.error("Token not found")
            return JsonResponse({"error": "Token not found"}, status=404)
        body: dict | None = kwargs.get("pydantic_model", None)
        if not body:
            return await view_func(request, *args, **kwargs)
        else:
            model: str | None = body.get("model", None)
            if not model:
                return await view_func(request, *args, **kwargs)
            else:
                if await sync_to_async(token.model_excluded)(model):
                    log.error(f"Model not found - {model}")
                    return JsonResponse({"error": "Model not found!"}, status=404)
                return await view_func(request, *args, **kwargs)

    return wrapper


def check_mcp_server_availability(view_func):
    @wraps(view_func)
    async def wrapper(request: ASGIRequest, *args, **kwargs):
        token: Token | None = kwargs.get("token", None)
        if not token:
            log.error("Token not found")
            return JsonResponse({"error": "Token not found"}, status=404)
        server_name: str | None = kwargs.get("name", None)
        if not server_name:
            return await view_func(request, *args, **kwargs)
        else:
            if await sync_to_async(token.mcp_server_excluded)(server_name):
                log.error(f"MCP server not found - {server_name}")
                return JsonResponse({"error": "MCP server not found!"}, status=404)
            return await view_func(request, *args, **kwargs)

    return wrapper


async def extract_text_with_tika(file_bytes: bytes) -> str:
    """Extract text from file bytes using Tika API."""
    tika_url = f"{getattr(settings, 'TIKA_SERVER_URL', 'http://localhost:9998')}/tika"

    async with httpx.AsyncClient() as client:
        response = await client.put(tika_url, content=file_bytes, headers={}, timeout=30.0)
        response.raise_for_status()
        return response.text


async def file_to_bytes(token: Token | None, file: FileFile) -> bytes:
    """Convert file description to bytes and content type."""
    file_id = file.get("file_id", None)
    file_data = file.get("file_data", None)

    if file_data:
        # file data contains b64 encoded files -> decode as bytes
        try:
            header, file_b64 = file_data.split(
                ",", maxsplit=1
            )  # removes data uri (data:application/pdf;base64,<b64>)
            if not header.startswith("data:"):
                raise ValueError("Incorrect data URI for base64 encoded file.")
            file_bytes = base64.b64decode(file_b64)
            return file_bytes
        except Exception as e:
            raise ValueError(f"Failed to decode base64 file data: {e}")

    elif file_id:
        # file is given as an id of a file object
        try:
            file_obj = await FileObject.objects.select_related("token__user").aget(id=file_id)
            if token and token.user != file_obj.token.user:
                raise FileObject.DoesNotExist

            file_bytes = await sync_to_async(file_obj.read)()
            return file_bytes
        except FileObject.DoesNotExist as e:
            raise e
        except Exception as e:
            raise ValueError(f"Failed to read file with id {file_id}: {e}")
    else:
        raise RuntimeError("Neither 'file_data' nor 'file_id' are given.")


def process_file_content(view_func):
    """Decorator to process file content in chat completions using Tika."""

    @wraps(view_func)
    async def wrapper(request: ASGIRequest, *args, **kwargs):
        token: Token | None = kwargs.get("token", None)
        pydantic_model: dict | None = kwargs.get("pydantic_model", None)
        if not pydantic_model:
            log.error("Invalid request - missing request body")
            return JsonResponse({"error": "Invalid request: missing request body"}, status=400)

        messages = pydantic_model.get("messages", [])
        if not messages:
            return await view_func(request, *args, **kwargs)

        # Process messages to extract text from file content
        total_file_size_bytes = 0
        for message in messages:
            content = message.get("content", [])
            if not isinstance(content, list):
                continue

            for content_item in content:
                if isinstance(content_item, dict) and content_item.get("type") == "file":
                    try:
                        file = FileFile(**content_item.get("file", {}))
                        file_bytes = await file_to_bytes(token, file)
                        if len(file_bytes) > 10 * 1024 * 1024:
                            log.error(
                                "File processing error - File too large (individual file must be <= 10MB)"
                            )
                            return JsonResponse(
                                {
                                    "error": "Error processing file content: File too large. "
                                    "Individual file must be <= 10MB."
                                },
                                status=400,
                            )

                        total_file_size_bytes += len(file_bytes)
                        if total_file_size_bytes > 32 * 1024 * 1024:
                            log.error(
                                "File processing error - Files too large in total (all files must be <= 32MB)"
                            )
                            return JsonResponse(
                                {
                                    "error": "Error processing file content: Files too large in total. "
                                    "All files must be <= 32MB."
                                },
                                status=400,
                            )

                        # Extract text using Tika
                        extracted_text = await extract_text_with_tika(file_bytes)
                        extracted_text = (
                            f"Content of user-uploaded file '{file.get('filename', 'unknown filename')}':"
                            f"\n---\n{extracted_text}\n---"
                        )

                        # Replace file content with extracted text
                        content_item["type"] = "text"
                        content_item["text"] = extracted_text
                        del content_item["file"]

                    except FileObject.DoesNotExist:
                        log.error("File not found")
                        return JsonResponse({"error": "File not found"}, status=404)
                    except Exception as e:
                        # return json response here if there was an error
                        log.error(f"Error processing file - {str(e)}")
                        return JsonResponse(
                            {"error": f"Error processing file: {str(e)}"}, status=400
                        )

        return await view_func(request, *args, **kwargs)

    return wrapper


def catch_router_exceptions(view_func):
    def _r(e: Exception) -> str:
        s = str(e)
        s = re.sub(r"Lite-?[lL][lL][mM]", "Aqueduct", s)  # uppercase
        return re.sub(r"lite-?[lL][lL][mM]", "aqueduct", s)  # lowercase

    @wraps(view_func)
    async def wrapper(request: ASGIRequest, *args, **kwargs):
        # https://docs.litellm.ai/docs/exception_mapping#litellm-exceptions
        # also except equivalent openai exceptions
        try:
            return await view_func(request, *args, **kwargs)
        except (litellm.BadRequestError, openai.BadRequestError) as e:
            log.error(f"Bad request - {_r(e)}")
            return JsonResponse({"error": _r(e)}, status=400)
        except (litellm.AuthenticationError, openai.AuthenticationError) as e:
            log.error(f"Authentication error - {_r(e)}")
            return JsonResponse({"error": _r(e)}, status=401)
        except (litellm.exceptions.PermissionDeniedError, openai.PermissionDeniedError) as e:
            log.error(f"Permission denied - {_r(e)}")
            return JsonResponse({"error": _r(e)}, status=403)
        except (litellm.NotFoundError, openai.NotFoundError) as e:
            log.error(f"Not found - {_r(e)}")
            return JsonResponse({"error": _r(e)}, status=404)
        except (litellm.UnprocessableEntityError, openai.UnprocessableEntityError) as e:
            log.error(f"Unprocessable entity - {_r(e)}")
            return JsonResponse({"error": _r(e)}, status=422)
        except (litellm.RateLimitError, openai.RateLimitError) as e:
            log.error(f"Rate limit exceeded - {_r(e)}")
            return JsonResponse({"error": _r(e)}, status=429)
        except (litellm.Timeout, openai.APITimeoutError) as e:
            log.error(f"Timeout - {_r(e)}")
            return JsonResponse({"error": _r(e)}, status=504)
        except (
            litellm.ServiceUnavailableError,
            litellm.APIConnectionError,
            openai.APIConnectionError,
        ) as e:
            log.error(f"Service unavailable - {_r(e)}")
            return JsonResponse({"error": _r(e)}, status=503)
        except (litellm.InternalServerError, openai.InternalServerError) as e:
            log.error(f"Internal server error - {_r(e)}")
            return JsonResponse({"error": _r(e)}, status=500)
        except (litellm.APIError, openai.APIError) as e:
            # APIError is raised e.g. when user sends extra kwargs in the request body,
            # so we return a 400 Bad request.
            log.error(f"API error - {_r(e)}")
            return JsonResponse({"error": _r(e)}, status=400)
        except Exception as e:
            log.error(f"Unexpected error - {_r(e)}")
            return JsonResponse({"error": _r(e)}, status=500)

    return wrapper


def tos_accepted(view_func):
    @wraps(view_func)
    async def wrapper(request: ASGIRequest, *args, **kwargs):
        if settings.TOS_ENABLED and settings.TOS_GATEWAY_VALIDATION:
            token: Token = kwargs.get("token")
            key_version = cache.get("django:tos:key_version")
            user_id = token.user.id

            skip: bool = cache.get(
                f"django:tos:skip_tos_check:{user_id}", False, version=key_version
            )

            if not skip:
                user_agreed = cache.get(f"django:tos:agreed:{user_id}", None, version=key_version)
                if user_agreed is None:
                    user_agreed = await sync_to_async(has_user_agreed_latest_tos)(request.user)

                if not user_agreed:
                    log.error("Terms of service agreement required")
                    return JsonResponse(
                        {
                            "error": "In order to use the API you have to agree to the terms of service!"
                        },
                        status=403,
                    )

        return await view_func(request, *args, **kwargs)

    return wrapper


def mcp_transport_security(view_func):
    """Validate MCP transport security (DNS rebinding protection).

    Validates:
    - Host header (DNS rebinding protection)
    - Origin header (CSRF protection)
    - Content-Type header for POST requests

    Returns appropriate status codes:
    - 421: Invalid Host header
    - 403: Invalid Origin header
    - 400: Invalid Content-Type header
    """

    @wraps(view_func)
    async def wrapper(request: ASGIRequest, *args, **kwargs):
        from django.conf import settings

        # Skip validation if DNS rebinding protection is disabled
        if not getattr(settings, "MCP_ENABLE_DNS_REBINDING_PROTECTION", True):
            return await view_func(request, *args, **kwargs)

        log.debug(f"MCP request headers: {dict(request.headers)}")

        # Validate Content-Type for POST requests
        if request.method == "POST":
            content_type = request.headers.get("content-type", "")
            log.debug(f"POST request Content-Type: '{content_type}'")
            if not content_type.lower().startswith("application/json"):
                log.error(f"Invalid Content-Type header: {content_type}")
                return JsonResponse({"error": "Invalid Content-Type header"}, status=400)

        # Validate Host header against allowed values
        allowed_hosts = getattr(settings, "MCP_ALLOWED_HOSTS", [])
        host = request.headers.get("host")

        if not host:
            log.error("Missing Host header in request")
            return JsonResponse({"error": "Invalid Host header"}, status=421)

        host_valid = in_wildcard(host, allowed_hosts)
        if not host_valid:
            log.error(f"Invalid Host header: {host}")
            return JsonResponse({"error": "Invalid Host header"}, status=421)

        # Validate Origin header against allowed values
        # Origin can be absent for same-origin requests, so it's only validated if present
        allowed_origins = getattr(settings, "MCP_ALLOWED_ORIGINS", [])
        origin = request.headers.get("origin")
        if origin:
            origin_valid = in_wildcard(origin, allowed_origins)
            if not origin_valid:
                log.error(f"Invalid Origin header: {origin}")
                return JsonResponse({"error": "Invalid Origin header"}, status=403)

        return await view_func(request, *args, **kwargs)

    return wrapper


def parse_jsonrpc_message(view_func):
    @wraps(view_func)
    async def wrapper(request: ASGIRequest, *args, **kwargs):
        session_id = request.headers.get("Mcp-Session-Id")
        kwargs["session_id"] = session_id

        if request.method != "POST":
            if not session_id:
                log.error(f"Session ID required for MCP server '{kwargs.get('name')}'")
                return JsonResponse({"error": "Mcp-Session-Id header required"}, status=400)

            return await view_func(request, request_log=None, *args, **kwargs)

        data = kwargs["pydantic_model"]
        # For mcp requests, timeout should not be passed to the JSON RPC Message
        data.pop("timeout", None)
        json_rpc_message = JSONRPCMessage.model_validate(data)
        is_initialize = (
            hasattr(json_rpc_message.root, "method")
            and json_rpc_message.root.method == "initialize"
        )

        if not is_initialize and not session_id:
            log.error(f"Session ID required for MCP server '{kwargs.get('name')}'")
            return JsonResponse({"error": "Mcp-Session-Id header required"}, status=400)

        kwargs["json_rpc_message"] = json_rpc_message
        kwargs["is_initialize"] = is_initialize

        return await view_func(request, *args, **kwargs)

    return wrapper


def validate_response_id(view_func):
    @wraps(view_func)
    async def wrapper(request: ASGIRequest, response_id: str, *args, **kwargs):
        token = kwargs.get("token", None)
        if not token:
            return JsonResponse({"error": "Invalid request"}, status=400)

        response = get_response_from_cache(response_id)
        if not response:
            return JsonResponse({"error": "Response not found"}, status=404)

        if response["email"] != token.user.email:
            return JsonResponse({"error": "Response not found"}, status=404)

        return await view_func(request, response_id, *args, **kwargs)

    return wrapper


def check_tool_availability(view_func):
    @wraps(view_func)
    async def wrapper(request: ASGIRequest, response_id: str, *args, **kwargs):
        token: Token | None = kwargs.get("token", None)
        pydantic_model: ResponseCreateParams | None = kwargs.get("pydantic_model", None)
        if not token or not pydantic_model:
            return JsonResponse({"error": "Invalid request"}, status=400)

        tools: Iterable[ToolParam] = pydantic_model.get("tools", None)
        for tool in tools:
            match tool.get("type"):
                case "function" | "custom":
                    pass
                case "mcp":
                    server_name = tool.get("server_label")
                    if await sync_to_async(token.mcp_server_excluded)(server_name):
                        log.error(f"MCP server not found - {server_name}")
                        return JsonResponse(
                            {"error": f"MCP server not found - {server_name}"}, status=404
                        )

                    try:
                        mcp_config = get_mcp_config()
                        server_config = mcp_config[server_name]
                        tool["server_url"] = server_config["url"]
                    except KeyError:
                        log.error(f"MCP server not found - {server_name}")
                        return JsonResponse(
                            {"error": f"MCP server not found - {server_name}"}, status=404
                        )
                case other:
                    if other not in settings.RESPONSES_API_ALLOWED_NATIVE_TOOLS:
                        return JsonResponse({"error": f"Invalid tool type: {other}"}, status=400)

        return await view_func(request, response_id, *args, **kwargs)

    return wrapper<|MERGE_RESOLUTION|>--- conflicted
+++ resolved
@@ -6,11 +6,8 @@
 import time
 from datetime import timedelta
 from functools import wraps
-<<<<<<< HEAD
+from http import HTTPStatus
 from typing import Iterable
-=======
-from http import HTTPStatus
->>>>>>> fb195809
 
 import httpx
 import litellm
