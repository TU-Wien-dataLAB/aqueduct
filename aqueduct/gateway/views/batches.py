--- conflicted
+++ resolved
@@ -18,33 +18,12 @@
 
 from management.models import Batch, BatchStatus, FileObject
 
-<<<<<<< HEAD
-from management.models import Batch, FileObject, BatchStatus
-from django.conf import settings
-from .decorators import token_authenticated, log_request, tos_accepted
-from .utils import cache_lock
-=======
->>>>>>> 1bfc7434
 from ..router import get_router
 from .decorators import log_request, token_authenticated, tos_accepted
 from .utils import cache_lock
 
 log = logging.getLogger("aqueduct")
 
-<<<<<<< HEAD
-
-class BatchService:
-    """Business logic for batch operations."""
-
-    @staticmethod
-    async def create_batch(user, params: dict) -> Batch:
-        """Create a new batch from validated parameters."""
-        file_obj = await FileObject.objects.aget(
-            id=params["input_file_id"],
-            token__user=user
-        )
-
-=======
 
 class BatchService:
     """Business logic for batch operations."""
@@ -54,7 +33,6 @@
         """Create a new batch from validated parameters."""
         file_obj = await FileObject.objects.aget(id=params["input_file_id"], token__user=user)
 
->>>>>>> 1bfc7434
         if file_obj.purpose != "batch":
             raise ValueError("File purpose must be 'batch'")
 
@@ -68,71 +46,6 @@
             input_file=file_obj,
             status=BatchStatus.VALIDATING,
             metadata=params.get("metadata"),
-<<<<<<< HEAD
-            expires_at=int((now + timedelta(
-                days=settings.AQUEDUCT_FILES_API_EXPIRY_DAYS
-            )).timestamp()),
-            request_counts={
-                "input": num_lines,
-                "total": 0,
-                "completed": 0,
-                "failed": 0
-            }
-        )
-        await sync_to_async(batch_obj.save)()
-        return batch_obj
-
-    @staticmethod
-    async def check_batch_limit(token) -> tuple[bool, int]:
-        """
-        Check if user/team has reached batch creation limit.
-        Returns (can_create, limit).
-        """
-        active_statuses = [BatchStatus.VALIDATING, BatchStatus.IN_PROGRESS]
-
-        if token.service_account:
-            count = await sync_to_async(
-                Batch.objects.filter(
-                    input_file__token__service_account__team=token.service_account.team,
-                    status__in=active_statuses,
-                ).count
-            )()
-            limit = settings.MAX_TEAM_BATCHES
-        else:
-            count = await sync_to_async(
-                Batch.objects.filter(
-                    input_file__token__user=token.user,
-                    status__in=active_statuses,
-                ).count
-            )()
-            limit = settings.MAX_USER_BATCHES
-
-        return count < limit, limit
-
-
-async def _list_batches(token):
-    """List all batches for user."""
-    batch_objs = await sync_to_async(list)(
-        Batch.objects.filter(input_file__token__user=token.user)
-    )
-    return JsonResponse({
-        "data": [
-            b.model.model_dump(exclude_none=True, exclude_unset=True)
-            for b in batch_objs
-        ],
-        "object": "list",
-    })
-
-
-async def _create_batch(request: ASGIRequest, token):
-    """Create a new batch."""
-    can_create, limit = await BatchService.check_batch_limit(token)
-    if not can_create:
-        return JsonResponse(
-            {"error": f"Batch limit reached ({limit})"},
-            status=403
-        )
-=======
             expires_at=int(
                 (now + timedelta(days=settings.AQUEDUCT_FILES_API_EXPIRY_DAYS)).timestamp()
             ),
@@ -184,7 +97,6 @@
     can_create, limit = await BatchService.check_batch_limit(token)
     if not can_create:
         return JsonResponse({"error": f"Batch limit reached ({limit})"}, status=403)
->>>>>>> 1bfc7434
 
     try:
         body = request.body.decode("utf-8")
@@ -198,12 +110,7 @@
     try:
         batch_obj = await BatchService.create_batch(token.user, params)
         return JsonResponse(
-<<<<<<< HEAD
-            batch_obj.model.model_dump(exclude_none=True, exclude_unset=True),
-            status=200
-=======
             batch_obj.model.model_dump(exclude_none=True, exclude_unset=True), status=200
->>>>>>> 1bfc7434
         )
     except FileObject.DoesNotExist:
         return JsonResponse({"error": "Input file not found."}, status=404)
@@ -292,39 +199,10 @@
         await sync_to_async(batch.save)()
 
 
-async def _mark_batch_in_progress(batch: Batch):
-    """Transition batch from validating to in_progress."""
-    now_ts = int(timezone.now().timestamp())
-    batch.status = BatchStatus.IN_PROGRESS
-    batch.in_progress_at = now_ts
-    await sync_to_async(batch.save)()
-
-
-async def _mark_batch_cancelled(batch: Batch):
-    """Mark batch as cancelled."""
-    now_ts = int(timezone.now().timestamp())
-    batch.status = BatchStatus.CANCELLED
-    batch.cancelled_at = now_ts
-    await sync_to_async(batch.save)()
-
-
-async def _mark_batch_completed(batch: Batch):
-    """Mark batch as completed."""
-    if batch.status != BatchStatus.COMPLETED:
-        now_ts = int(timezone.now().timestamp())
-        batch.status = BatchStatus.COMPLETED
-        batch.completed_at = now_ts
-        await sync_to_async(batch.save)()
-
-
 async def round_robin(batches: list[Batch]) -> AsyncIterator[tuple[Batch, str]]:
     """
     Round-robin iterator over batch requests.
-<<<<<<< HEAD
-    
-=======
-
->>>>>>> 1bfc7434
+
     Yields (batch, request_line) tuples, automatically handling:
     - Status transitions (validating -> in_progress)
     - Cancellations
@@ -397,15 +275,9 @@
     """Dispatches requests to appropriate router methods based on endpoint."""
 
     ENDPOINT_MAP = {
-<<<<<<< HEAD
-        '/chat/completions': 'acompletion',
-        '/completions': 'atext_completion',
-        '/embeddings': 'aembedding',
-=======
         "/chat/completions": "acompletion",
         "/completions": "atext_completion",
         "/embeddings": "aembedding",
->>>>>>> 1bfc7434
     }
 
     def __init__(self, router: Router):
@@ -415,13 +287,8 @@
         """Dispatch request to appropriate router method."""
         for endpoint_suffix, method_name in self.ENDPOINT_MAP.items():
             if endpoint.endswith(endpoint_suffix):
-<<<<<<< HEAD
-                if endpoint_suffix == '/completions' and 'chat' in endpoint:
-                    method_name = 'acompletion'
-=======
                 if endpoint_suffix == "/completions" and "chat" in endpoint:
                     method_name = "acompletion"
->>>>>>> 1bfc7434
 
                 method = getattr(self.router, method_name)
                 return await method(**body)
@@ -468,44 +335,24 @@
         custom_id = params.get("custom_id")
         if not custom_id:
             raise ValueError("Missing custom_id parameter")
-<<<<<<< HEAD
 
         return f"{batch.id}-{custom_id}"
 
-=======
-
-        return f"{batch.id}-{custom_id}"
-
->>>>>>> 1bfc7434
     @staticmethod
     def _validate_request(batch: Batch, params: dict):
         """Validate request parameters."""
         url = params.get("url")
         if url != batch.endpoint:
-<<<<<<< HEAD
-            raise RuntimeError(
-                f"Request URL mismatch: {url} != {batch.endpoint}"
-            )
-=======
             raise RuntimeError(f"Request URL mismatch: {url} != {batch.endpoint}")
->>>>>>> 1bfc7434
 
         body = params.get("body", {})
         if body.get("stream", False):
             raise ValueError("Streaming not supported in batch API")
-<<<<<<< HEAD
 
     async def _execute_request(self, batch: Batch, params: dict):
         """Execute the AI request via router."""
         self._validate_request(batch, params)
 
-=======
-
-    async def _execute_request(self, batch: Batch, params: dict):
-        """Execute the AI request via router."""
-        self._validate_request(batch, params)
-
->>>>>>> 1bfc7434
         body = params.get("body", {})
         body["timeout"] = settings.AQUEDUCT_BATCH_PROCESSING_TIMEOUT_SECONDS
 
@@ -523,15 +370,9 @@
             "response": {
                 "status_code": 200,
                 "request_id": data.get("id", f"batch-{custom_id}"),
-<<<<<<< HEAD
-                "body": data
-            },
-            "error": None
-=======
                 "body": data,
             },
             "error": None,
->>>>>>> 1bfc7434
         }
 
         await sync_to_async(batch.append)(response_data)
@@ -545,15 +386,7 @@
         except Exception:
             custom_id = None
 
-<<<<<<< HEAD
-        error_data = {
-            "id": None,
-            "custom_id": custom_id,
-            "error": {"error": str(error)}
-        }
-=======
         error_data = {"id": None, "custom_id": custom_id, "error": {"error": str(error)}}
->>>>>>> 1bfc7434
 
         await sync_to_async(batch.append)(error_data, error=True)
 
@@ -607,13 +440,9 @@
     async def load_active_batches() -> list[Batch]:
         """Load all active batches from database."""
         return await sync_to_async(list)(
-<<<<<<< HEAD
-            Batch.objects.filter(status__in=[BatchStatus.VALIDATING, BatchStatus.IN_PROGRESS, BatchStatus.CANCELLING])
-=======
             Batch.objects.filter(
                 status__in=[BatchStatus.VALIDATING, BatchStatus.IN_PROGRESS, BatchStatus.CANCELLING]
             )
->>>>>>> 1bfc7434
         )
 
     @staticmethod
@@ -621,12 +450,7 @@
         """Mark expired batches as expired."""
         await sync_to_async(
             lambda: Batch.objects.filter(
-<<<<<<< HEAD
-                expires_at__isnull=False,
-                expires_at__lt=before_timestamp,
-=======
                 expires_at__isnull=False, expires_at__lt=before_timestamp
->>>>>>> 1bfc7434
             ).update(status=BatchStatus.EXPIRED, expired_at=before_timestamp)
         )()
 
@@ -676,17 +500,7 @@
 
         try:
             batch, params = await anext(rr)
-<<<<<<< HEAD
-            await queue.process(
-                process_batch_request,
-                router,
-                batch,
-                params,
-                session.processed_ids
-            )
-=======
             await queue.process(process_batch_request, router, batch, params, session.processed_ids)
->>>>>>> 1bfc7434
         except StopAsyncIteration:
             batches = []
 
