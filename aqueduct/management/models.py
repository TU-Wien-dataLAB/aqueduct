--- conflicted
+++ resolved
@@ -1,15 +1,10 @@
 # models.py
-<<<<<<< HEAD
-import asyncio
-import logging
-import threading
-=======
->>>>>>> 1bfc7434
 import dataclasses
 import hashlib
 import json
 import logging
 import secrets
+import threading
 import uuid
 from collections import deque
 from pathlib import Path
@@ -843,13 +838,7 @@
         help_text="The input file for the batch.",
     )
     status = models.CharField(
-<<<<<<< HEAD
-        max_length=20,
-        choices=BatchStatus.choices,
-        help_text="The current status of the batch."
-=======
         max_length=20, choices=BatchStatus.choices, help_text="The current status of the batch."
->>>>>>> 1bfc7434
     )
     cancelled_at = models.PositiveIntegerField(
         null=True,
@@ -980,11 +969,7 @@
     def append(self, result: Dict[str, Any], error: bool = False):
         with self.append_lock:
             log.info(f"Appending result to batch: {self.id}")
-<<<<<<< HEAD
-            self.refresh_from_db(fields=['request_counts', 'status', 'output_file', 'error_file'])
-=======
             self.refresh_from_db(fields=["request_counts", "status", "output_file", "error_file"])
->>>>>>> 1bfc7434
             counts = self.request_counts or {}
             if error:
                 self._append_error(result)
